--- conflicted
+++ resolved
@@ -390,14 +390,10 @@
 
     let second = temp.path().join("book/second.html");
 
-<<<<<<< HEAD
     let playground_strings = &[
         r#"class="playground""#,
         r#"<span class="syn-support syn-macro syn-rust">println!</span><span class="syn-meta syn-group syn-rust"><span class="syn-punctuation syn-section syn-group syn-begin syn-rust">(</span></span><span class="syn-meta syn-group syn-rust"><span class="syn-string syn-quoted syn-double syn-rust"><span class="syn-punctuation syn-definition syn-string syn-begin syn-rust">&quot;</span>Hello World!"#,
     ];
-=======
-    let playground_strings = &[r#"class="playground""#, r#"println!("Hello World!");"#];
->>>>>>> 94b922d2
 
     assert_contains_strings(&second, playground_strings);
     assert_doesnt_contain_strings(&second, &["{{#playground example.rs}}"]);
