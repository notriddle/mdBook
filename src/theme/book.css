--- conflicted
+++ resolved
@@ -254,6 +254,7 @@
   position: relative;
   left: 10px;
   z-index: 1000;
+  -webkit-border-radius: 4px;
   border-radius: 4px;
   font-size: 0.7em;
 }
@@ -263,14 +264,11 @@
   line-height: 25px;
   white-space: nowrap;
 }
-<<<<<<< HEAD
 .theme-popup .theme:hover:first-child,
 .theme-popup .theme:hover:last-child {
   border-top-left-radius: inherit;
   border-top-right-radius: inherit;
 }
-=======
->>>>>>> 04a64380
 @media only screen and (max-width: 1250px) {
   .nav-chapters {
     display: none;
@@ -293,6 +291,7 @@
     position: relative;
     display: inline-block;
     margin-bottom: 50px;
+    -webkit-border-radius: 5px;
     border-radius: 5px;
   }
   .next {
@@ -395,6 +394,7 @@
   display: inline-block;
   vertical-align: middle;
   padding: 0.1em 0.3em;
+  -webkit-border-radius: 3px;
   border-radius: 3px;
 }
 .light pre {
@@ -509,6 +509,7 @@
   display: inline-block;
   vertical-align: middle;
   padding: 0.1em 0.3em;
+  -webkit-border-radius: 3px;
   border-radius: 3px;
 }
 .coal pre {
@@ -623,6 +624,7 @@
   display: inline-block;
   vertical-align: middle;
   padding: 0.1em 0.3em;
+  -webkit-border-radius: 3px;
   border-radius: 3px;
 }
 .navy pre {
@@ -737,6 +739,7 @@
   display: inline-block;
   vertical-align: middle;
   padding: 0.1em 0.3em;
+  -webkit-border-radius: 3px;
   border-radius: 3px;
 }
 .rust pre {
@@ -757,7 +760,6 @@
 }
 .rust pre > .result {
   margin-top: 10px;
-<<<<<<< HEAD
 }
 @media only print {
   #sidebar,
@@ -811,6 +813,4 @@
     white-space: -o-pre-wrap /* Opera 7 */;
     word-wrap: break-word /* Internet Explorer 5.5+ */;
   }
-=======
->>>>>>> 04a64380
 }